import time
<<<<<<< HEAD
from copy import copy, deepcopy
from tqdm import tqdm
import torch
from networkAlignmentAnalysis.utils import transpose_list, condense_values, value_by_layer, test_nets, train_nets
=======

import torch
from tqdm import tqdm

from networkAlignmentAnalysis.utils import (condense_values, save_checkpoint,
                                            transpose_list, value_by_layer)
>>>>>>> 519b5622


@train_nets
def train(nets, optimizers, dataset, **parameters):
    """method for training network on supervised learning problem"""

    # input argument checks
    if not(isinstance(nets, list)): nets = [nets]
    if not(isinstance(optimizers, list)): optimizers = [optimizers]
    assert len(nets) == len(optimizers), "nets and optimizers need to be equal length lists"

    # preallocate variables and define metaparameters
    num_nets = len(nets)
    use_train = parameters.get('train_set', True)
    dataloader = dataset.train_loader if use_train else dataset.test_loader
    num_steps = len(dataset.train_loader)*parameters['num_epochs']
    # track_loss = torch.zeros((num_steps, num_nets))
    # track_accuracy = torch.zeros((num_steps, num_nets))

    # --- optional analyses ---
    by_stride = parameters.get('by_stride', True) # for how to measure alignment in convolutional layers
    measure_alignment = parameters.get('alignment', True)
    measure_delta_weights = parameters.get('delta_weights', False)
<<<<<<< HEAD
    # measure_avgcorr = parameters.get('average_correlation', True)
    # measure_fullcorr = parameters.get('full_correlation', False)


    # measure alignment throughout training
    if measure_alignment: 
        alignment = []

    # measure weight norm throughout training
    if measure_delta_weights: 
        delta_weights = []
        init_weights = [net.get_alignment_weights() for net in nets]

    # # measure average correlation for each layer
    # if measure_avgcorr: 
    #     avgcorr = []

    # # measure full correlation for each layer
    # if measure_fullcorr: 
    #     fullcorr = []
=======
    measure_avgcorr = parameters.get('average_correlation', True)
    measure_fullcorr = parameters.get('full_correlation', False)
    results = parameters.get('results', False)
    num_complete = parameters.get('num_complete', 0)
    save_ckpt, freq_ckpt, path_ckpt, dev = parameters.get('save_checkpoints', (False, 1, '', ''))
    if not results:
        print('initializing new results dictionary')
        # initialize dictionary for storing performance across epochs
        results = {'loss': torch.zeros((num_steps, num_nets)),
                   'accuracy': torch.zeros((num_steps, num_nets))}

        # measure alignment throughout training
        if measure_alignment:
            results['alignment'] = []

        # measure weight norm throughout training
        if measure_delta_weights:
            results['delta_weights'] = []
            results['init_weights'] = [net.get_alignment_weights() for net in nets]

        # measure average correlation for each layer
        if measure_avgcorr:
            results['avgcorr'] = []

        # measure full correlation for each layer
        if measure_fullcorr:
            results['fullcorr'] = []

    # If loaded from checkpoint but running more epochs than initialized for.
    elif results['loss'].shape[0] < num_steps:
        add_steps = num_steps - results['loss'].shape[0]
        assert (add_steps / (parameters['num_epochs'] - num_complete)) == len(dataset.train_loader), (
            'Number of new steps needs to multiple of epochs and num minibatches')
        results['loss'] = torch.vstack((results['loss'],
                                        torch.zeros((add_steps, num_nets))))
        results['accuracy'] = torch.vstack((results['accuracy'],
                                            torch.zeros((add_steps, num_nets))))

    if num_complete > 0: print('resuming training from checkpoint on epoch', num_complete)
>>>>>>> 519b5622

    # --- training loop ---
    for epoch in tqdm(range(num_complete, parameters['num_epochs']), desc="training epoch"):
        for idx, batch in enumerate(tqdm(dataloader, desc="minibatch", leave=False)):
            cidx = epoch*len(dataloader) + idx
            images, labels = dataset.unwrap_batch(batch)

            # Zero the gradients
            for opt in optimizers:
                opt.zero_grad()

            # Perform forward pass
            outputs = [net(images, store_hidden=True) for net in nets]

            # Perform backward pass & optimization
            loss = [dataset.measure_loss(output, labels) for output in outputs]
            for l, opt in zip(loss, optimizers):
                l.backward()
                opt.step()

            results['loss'][cidx] = torch.tensor([l.item() for l in loss])
            results['accuracy'][cidx] = torch.tensor([dataset.measure_accuracy(output, labels) for output in outputs])

            if measure_alignment:
                # Measure alignment if requested
<<<<<<< HEAD
                alignment.append([net.measure_alignment(images, precomputed=True, method='alignment', by_stride=by_stride) 
=======
                results['alignment'].append([net.measure_alignment(images, precomputed=True, method='alignment') 
>>>>>>> 519b5622
                                  for net in nets])
            
            if measure_delta_weights:
                # Measure change in weights if requested
                results['delta_weights'].append([net.compare_weights(init_weight)
                                      for net, init_weight in zip(nets, results['init_weights'])])
                
            # note: the double use of measure_correlation is inefficient and could probably 
            # be precomputed once then operated on and appended differently for each term
<<<<<<< HEAD
            #if measure_avgcorr:
            #    avgcorr.append([net.measure_correlation(images, precomputed=True, reduced=True) for net in nets])
            
            #if measure_fullcorr:
            #    fullcorr.append([net.measure_correlation(images, precomputed=True, reduced=False) for net in nets])
    
    # create results dictionary
    results = {
        'loss': track_loss,
        'accuracy': track_accuracy,
    }
    
    # add optional analyses
    if measure_alignment: 
        results['alignment'] = condense_values(transpose_list(alignment))
    if measure_delta_weights:
        results['delta_weights'] = condense_values(transpose_list(delta_weights))
    # if measure_avgcorr:
    #     results['avgcorr'] = condense_values(transpose_list(avgcorr))
    # if measure_fullcorr:
    #     results['fullcorr'] = condense_values(transpose_list(fullcorr))
=======
            if measure_avgcorr:
                results['avgcorr'].append([net.measure_correlation(images, precomputed=True, reduced=True) for net in nets])
            
            if measure_fullcorr:
                results['fullcorr'].append([net.measure_correlation(images, precomputed=True, reduced=False) for net in nets])

        if save_ckpt & (epoch % freq_ckpt == 0):
            save_checkpoint(nets,
                            optimizers,
                            results | {'prms': parameters,
                                       'epoch': epoch,
                                       'device': dev},
                            path_ckpt)

    # condense optional analyses
    for k in ['alignment', 'delta_weights', 'avgcorr', 'fullcorr']:
        if k not in results.keys(): continue
        results[k] = condense_values(transpose_list(results[k]))
>>>>>>> 519b5622

    return results


@torch.no_grad()
@test_nets
def test(nets, dataset, **parameters):
    """method for testing network on supervised learning problem"""

    # input argument checks
    if not(isinstance(nets, list)): nets = [nets]

    # preallocate variables and define metaparameters
    num_nets = len(nets)

    # retrieve requested dataloader from dataset
    use_test = not parameters.get('train_set', False) # if train_set=True, use_test=False
    dataloader = dataset.test_loader if use_test else dataset.train_loader

    # Performance Measurements
    total_loss = [0 for _ in range(num_nets)]
    num_correct = [0 for _ in range(num_nets)]
    num_batches = 0
    
    # --- optional analyses ---
    by_stride = parameters.get('by_stride', True) # for how to measure alignment in convolutional layers
    measure_alignment = parameters.get('alignment', True)

    # measure alignment throughout training
    if measure_alignment: 
        alignment = []

    for batch in tqdm(dataloader):
        images, labels = dataset.unwrap_batch(batch)

        # Perform forward pass
        outputs = [net(images, store_hidden=True) for net in nets]

        # Performance Measurements
        for idx, output in enumerate(outputs):
            total_loss[idx] += dataset.measure_loss(output, labels).item()
            num_correct[idx] += dataset.measure_accuracy(output, labels)
        
        # Keep track of number of batches
        num_batches += 1

        # Measure Alignment
        if measure_alignment:
            alignment.append([net.measure_alignment(images, precomputed=True, method='alignment', by_stride=by_stride)
                              for net in nets])
    
    results = {
        'loss': [loss / num_batches for loss in total_loss],
        'accuracy': [correct / num_batches for correct in num_correct],
    }

    if measure_alignment:
        results['alignment'] = condense_values(transpose_list(alignment))

    return results

@torch.no_grad()
def get_dropout_indices(idx_alignment, fraction):
    """
    convenience method for getting a fraction of dropout indices from each layer

    idx_alignment should be a list of the indices of alignment (sorted from lowest to highest)
    where len(idx_alignment)=num_layers_per_network and each element is a tensor such that
    idx_alignment[0].shape=(num_nodes_per_layer, num_networks)

    returns a fraction of indices to drop of highest, lowest, and random alignment
    """
    num_nets = idx_alignment[0].size(0)
    num_nodes = [idx.size(1) for idx in idx_alignment]
    num_drop = [int(nodes * fraction) for nodes in num_nodes]
    idx_high = [idx[:, -drop:] for idx, drop in zip(idx_alignment, num_drop)]
    idx_low = [idx[:, :drop] for idx, drop in zip(idx_alignment, num_drop)]
    idx_rand = [torch.stack([torch.randperm(nodes)[:drop] for _ in range(num_nets)], dim=0) 
                for nodes, drop in zip(num_nodes, num_drop)]
    return idx_high, idx_low, idx_rand

@torch.no_grad()
@test_nets
def progressive_dropout(nets, dataset, alignment=None, **parameters):
    """
    method for testing network on supervised learning problem with progressive dropout

    takes as input a list of networks (usually trained) and a dataset, along with some
    experiment parameters (although there are defaults coded into the method)

    note that this only works when each network in the list has the same architecture!
    to analyze a group of networks with different architectures, run this function multiple
    times and concatenate the results.

    alignment, when provided is a list of the alignment measurement for each layer of 
    each network. It is expected that each alignment list has the structure:
    len(alignment)=num_alignment_layers
    alignment[i].shape = (num_networks, num_batches, num_dimensions_per_layer)
    : see how the outputs of ``measure_alignment`` is handled in the ``train`` and ``test`` 
    functions of this module to understand how to structure it in that format. 

    will measure the loss and accuracy on the dataset using targeted dropout, where
    the method will progressively dropout more and more nodes based on the highest, lowest,
    or random alignment. Can either do it for each layer separately or all togehter using
    the parameters['by_layer'] kwarg. 
    """

    # input argument check
    if not(isinstance(nets, list)): nets = [nets]

    # get index to each alignment layer
    idx_dropout_layers = nets[0].get_alignment_layer_indices() 

    # get alignment of networks if not provided
    if alignment is None:
        alignment = test(nets, dataset, **parameters)['alignment']
    
    # check if alignment has the right length (ie number of layers) (otherwise can't make assumptions about where the classification layer is)
    assert len(alignment)==len(idx_dropout_layers), "the number of layers in **alignment** doesn't correspond to the number of alignment layers"

    # don't dropout classification layer if included as an alignment layer
    classification_layer = nets[0].num_layers(all=True)-1 # index to last layer in network
    if classification_layer in idx_dropout_layers:
        idx_dropout_layers.pop(-1)
        alignment.pop(-1)    

    # get average alignment (across batches) and index of average alignment by node
    alignment = [torch.mean(align, dim=1) for align in alignment]
    idx_alignment = [torch.argsort(align, dim=1) for align in alignment]
    
    # preallocate variables and define metaparameters
    num_nets = len(nets)
    num_drops = parameters.get('num_drops', 9)
    drop_fraction = torch.linspace(0,1,num_drops+2)[1:-1]
    by_layer = parameters.get('by_layer', False)
    num_layers = len(idx_dropout_layers) if by_layer else 1

    # preallocate tracker tensors
    progdrop_loss_high = torch.zeros((num_nets, num_drops, num_layers))
    progdrop_loss_low = torch.zeros((num_nets, num_drops, num_layers))
    progdrop_loss_rand = torch.zeros((num_nets, num_drops, num_layers))
    progdrop_acc_high = torch.zeros((num_nets, num_drops, num_layers))
    progdrop_acc_low = torch.zeros((num_nets, num_drops, num_layers))
    progdrop_acc_rand = torch.zeros((num_nets, num_drops, num_layers))

    # to keep track of how many values have been added
    num_batches = 0

    # retrieve requested dataloader from dataset
    use_test = not parameters.get('train_set', True)
    dataloader = dataset.test_loader if use_test else dataset.train_loader

    # let dataloader be outer loop to minimize extract / load / transform time
    for batch in tqdm(dataloader):
        images, labels = dataset.unwrap_batch(batch)
        num_batches += 1

        # get dropout indices for this fraction of dropouts
        for dropidx, fraction in enumerate(drop_fraction):
            idx_high, idx_low, idx_rand = get_dropout_indices(idx_alignment, fraction)

            # do drop out for each layer (or across all depending on parameters)
            for layer in range(num_layers):
                if by_layer:
                    drop_high, drop_low, drop_rand = [idx_high[layer]], [idx_low[layer]], [idx_rand[layer]]
                    drop_layer = [idx_dropout_layers[layer]]
                else:
                    drop_high, drop_low, drop_rand = idx_high, idx_low, idx_rand
                    drop_layer = copy(idx_dropout_layers)
                
                # get output with targeted dropout
                out_high = [net.forward_targeted_dropout(images, [drop[idx, :] for drop in drop_high], drop_layer)[0]
                            for idx, net in enumerate(nets)]
                out_low = [net.forward_targeted_dropout(images, [drop[idx, :] for drop in drop_low], drop_layer)[0] 
                           for idx, net in enumerate(nets)]
                out_rand = [net.forward_targeted_dropout(images, [drop[idx, :] for drop in drop_rand], drop_layer)[0] 
                            for idx, net in enumerate(nets)]

                # get loss with targeted dropout
                loss_high = [dataset.measure_loss(out, labels).item() for out in out_high]
                loss_low = [dataset.measure_loss(out, labels).item() for out in out_low]
                loss_rand = [dataset.measure_loss(out, labels).item() for out in out_rand]

                # get accuracy with targeted dropout
                acc_high = [dataset.measure_accuracy(out, labels) for out in out_high]
                acc_low = [dataset.measure_accuracy(out, labels) for out in out_low]
                acc_rand = [dataset.measure_accuracy(out, labels) for out in out_rand]

                # add to storage tensors
                progdrop_loss_high[:, dropidx, layer] += torch.tensor(loss_high)
                progdrop_loss_low[:, dropidx, layer] += torch.tensor(loss_low)
                progdrop_loss_rand[:, dropidx, layer] += torch.tensor(loss_rand)

                progdrop_acc_high[:, dropidx, layer] += torch.tensor(acc_high)
                progdrop_acc_low[:, dropidx, layer] += torch.tensor(acc_low)
                progdrop_acc_rand[:, dropidx, layer] += torch.tensor(acc_rand)
    
    results = {
        'progdrop_loss_high': progdrop_loss_high / num_batches,
        'progdrop_loss_low': progdrop_loss_low / num_batches,
        'progdrop_loss_rand': progdrop_loss_rand / num_batches,
        'progdrop_acc_high': progdrop_acc_high / num_batches,
        'progdrop_acc_low': progdrop_acc_low / num_batches,
        'progdrop_acc_rand': progdrop_acc_rand / num_batches,
        'dropout_fraction': drop_fraction,
        'by_layer': by_layer,
        'idx_dropout_layers': idx_dropout_layers,
    }

    return results


@torch.no_grad()
@test_nets
def eigenvector_dropout(nets, dataset, eigenvalues, eigenvectors, **parameters):
    """
    method for testing network on supervised learning problem with eigenvector dropout

    takes as input a list of networks (usually trained) and a dataset, along with the 
    eigenvectors of the input to each alignment layer along with some experiment 
    parameters (although there are defaults coded into the method)

    note that this only works when each network in the list has the same architecture!
    to analyze a group of networks with different architectures, run this function multiple
    times and concatenate the results.

    eigenvectors must have the following structure:
    a list of lists of eigenvectors to each layer for each network such that:
    len(eigenvectors) = num_networks
    len(eigenvectors[i]) = num_alignment_layers for all i
    eigenvectors[i][j].shape = (num_dim_input_to_j, num_dim_input_to_j)

    eigenvalues should have same structure except have vectors instead of square matrices

    will measure the loss and accuracy on the dataset using targeted dropout, where
    the method will progressively dropout more and more eigenvectors based on the highest,
    lowest, or random eigenvalues. Can either do it for each layer separately or all 
    together using the parameters['by_layer'] kwarg. 
    """

    # input argument check
    if not(isinstance(nets, list)): nets = [nets]

    # get index to each alignment layer
    idx_dropout_layers = nets[0].get_alignment_layer_indices() 
    
    # check if alignment has the right length (ie number of layers) (otherwise can't make assumptions about where the classification layer is)
    assert all([len(ev)==len(idx_dropout_layers) for ev in eigenvectors]), "the number of layers in **eigenvectors** doesn't correspond to the number of alignment layers"
    assert all([len(ev)==len(idx_dropout_layers) for ev in eigenvalues]), "the number of layers in **eigenvalues** doesn't correspond to the number of alignment layers"

    # preallocate variables and define metaparameters
    num_nets = len(nets)
    num_drops = parameters.get('num_drops', 9)
    drop_fraction = torch.linspace(0,1,num_drops+2)[1:-1]
    by_layer = parameters.get('by_layer', False)
    num_layers = len(idx_dropout_layers) if by_layer else 1
    by_stride = parameters.get('by_stride', True) 

    # create index of eigenvalue for compatibility with get_dropout_indices
    idx_eigenvalue = [torch.fliplr(torch.tensor(range(0, ev.size(1))).expand(num_nets, -1)) for ev in eigenvectors[0]]

    # preallocate tracker tensors
    progdrop_loss_high = torch.zeros((num_nets, num_drops, num_layers))
    progdrop_loss_low = torch.zeros((num_nets, num_drops, num_layers))
    progdrop_loss_rand = torch.zeros((num_nets, num_drops, num_layers))
    progdrop_acc_high = torch.zeros((num_nets, num_drops, num_layers))
    progdrop_acc_low = torch.zeros((num_nets, num_drops, num_layers))
    progdrop_acc_rand = torch.zeros((num_nets, num_drops, num_layers))

    # to keep track of how many values have been added
    num_batches = 0

    # retrieve requested dataloader from dataset
    use_test = not parameters.get('train_set', True)
    dataloader = dataset.test_loader if use_test else dataset.train_loader

    # let dataloader be outer loop to minimize extract / load / transform time
    for batch in tqdm(dataloader):
        images, labels = dataset.unwrap_batch(batch)
        num_batches += 1

        # get dropout indices for this fraction of dropouts
        for dropidx, fraction in enumerate(drop_fraction):
            idx_high, idx_low, idx_rand = get_dropout_indices(idx_eigenvalue, fraction)

            # do drop out for each layer (or across all depending on parameters)
            for layer in range(num_layers):
                if by_layer:
                    drop_high, drop_low, drop_rand = [idx_high[layer]], [idx_low[layer]], [idx_rand[layer]]
                    drop_layer = [idx_dropout_layers[layer]]
                    drop_evals = [[evals[layer]] for evals in eigenvalues]
                    drop_evecs = [[evecs[layer]] for evecs in eigenvectors]
                else:
                    drop_high, drop_low, drop_rand = idx_high, idx_low, idx_rand
                    drop_layer = copy(idx_dropout_layers)
                    drop_evals = deepcopy(eigenvalues)
                    drop_evecs = deepcopy(eigenvectors)
                
                # get output with targeted dropout
                out_high = [net.forward_eigenvector_dropout(images, 
                                                            evals,
                                                            evecs, 
                                                            [drop[idx, :] for drop in drop_high], 
                                                            drop_layer,
                                                            by_stride=by_stride)[0]
                            for idx, (net, evals, evecs) in enumerate(zip(nets, drop_evals, drop_evecs))]
                
                out_low = [net.forward_eigenvector_dropout(images, 
                                                           evals, 
                                                           evecs, 
                                                           [drop[idx, :] for drop in drop_low], 
                                                           drop_layer,
                                                           by_stride=by_stride)[0]
                            for idx, (net, evals, evecs) in enumerate(zip(nets, drop_evals, drop_evecs))]
                
                out_rand = [net.forward_eigenvector_dropout(images, 
                                                            evals,
                                                            evecs, 
                                                            [drop[idx, :] for drop in drop_rand], 
                                                            drop_layer,
                                                            by_stride=by_stride)[0]
                            for idx, (net, evals, evecs) in enumerate(zip(nets, drop_evals, drop_evecs))]
                
                # get loss with targeted dropout
                loss_high = [dataset.measure_loss(out, labels).item() for out in out_high]
                loss_low = [dataset.measure_loss(out, labels).item() for out in out_low]
                loss_rand = [dataset.measure_loss(out, labels).item() for out in out_rand]

                # get accuracy with targeted dropout
                acc_high = [dataset.measure_accuracy(out, labels) for out in out_high]
                acc_low = [dataset.measure_accuracy(out, labels) for out in out_low]
                acc_rand = [dataset.measure_accuracy(out, labels) for out in out_rand]

                # add to storage tensors
                progdrop_loss_high[:, dropidx, layer] += torch.tensor(loss_high)
                progdrop_loss_low[:, dropidx, layer] += torch.tensor(loss_low)
                progdrop_loss_rand[:, dropidx, layer] += torch.tensor(loss_rand)

                progdrop_acc_high[:, dropidx, layer] += torch.tensor(acc_high)
                progdrop_acc_low[:, dropidx, layer] += torch.tensor(acc_low)
                progdrop_acc_rand[:, dropidx, layer] += torch.tensor(acc_rand)
    
    results = {
        'progdrop_loss_high': progdrop_loss_high / num_batches,
        'progdrop_loss_low': progdrop_loss_low / num_batches,
        'progdrop_loss_rand': progdrop_loss_rand / num_batches,
        'progdrop_acc_high': progdrop_acc_high / num_batches,
        'progdrop_acc_low': progdrop_acc_low / num_batches,
        'progdrop_acc_rand': progdrop_acc_rand / num_batches,
        'dropout_fraction': drop_fraction,
        'by_layer': by_layer,
        'idx_dropout_layers': idx_dropout_layers,
    }

    return results



<<<<<<< HEAD
=======
    return results
>>>>>>> 519b5622
<|MERGE_RESOLUTION|>--- conflicted
+++ resolved
@@ -1,17 +1,13 @@
 import time
-<<<<<<< HEAD
 from copy import copy, deepcopy
 from tqdm import tqdm
 import torch
-from networkAlignmentAnalysis.utils import transpose_list, condense_values, value_by_layer, test_nets, train_nets
-=======
-
-import torch
-from tqdm import tqdm
-
-from networkAlignmentAnalysis.utils import (condense_values, save_checkpoint,
-                                            transpose_list, value_by_layer)
->>>>>>> 519b5622
+from networkAlignmentAnalysis.utils import (transpose_list,
+                                            condense_values,
+                                            value_by_layer,
+                                            test_nets,
+                                            train_nets,
+                                            save_checkpoint)
 
 
 @train_nets
@@ -35,30 +31,10 @@
     by_stride = parameters.get('by_stride', True) # for how to measure alignment in convolutional layers
     measure_alignment = parameters.get('alignment', True)
     measure_delta_weights = parameters.get('delta_weights', False)
-<<<<<<< HEAD
-    # measure_avgcorr = parameters.get('average_correlation', True)
-    # measure_fullcorr = parameters.get('full_correlation', False)
-
-
-    # measure alignment throughout training
-    if measure_alignment: 
-        alignment = []
-
-    # measure weight norm throughout training
-    if measure_delta_weights: 
-        delta_weights = []
-        init_weights = [net.get_alignment_weights() for net in nets]
-
-    # # measure average correlation for each layer
-    # if measure_avgcorr: 
-    #     avgcorr = []
-
-    # # measure full correlation for each layer
-    # if measure_fullcorr: 
-    #     fullcorr = []
-=======
     measure_avgcorr = parameters.get('average_correlation', True)
     measure_fullcorr = parameters.get('full_correlation', False)
+
+    # --- create results dictionary if not provided and handle checkpoint info ---
     results = parameters.get('results', False)
     num_complete = parameters.get('num_complete', 0)
     save_ckpt, freq_ckpt, path_ckpt, dev = parameters.get('save_checkpoints', (False, 1, '', ''))
@@ -96,7 +72,6 @@
                                             torch.zeros((add_steps, num_nets))))
 
     if num_complete > 0: print('resuming training from checkpoint on epoch', num_complete)
->>>>>>> 519b5622
 
     # --- training loop ---
     for epoch in tqdm(range(num_complete, parameters['num_epochs']), desc="training epoch"):
@@ -122,12 +97,8 @@
 
             if measure_alignment:
                 # Measure alignment if requested
-<<<<<<< HEAD
-                alignment.append([net.measure_alignment(images, precomputed=True, method='alignment', by_stride=by_stride) 
-=======
-                results['alignment'].append([net.measure_alignment(images, precomputed=True, method='alignment') 
->>>>>>> 519b5622
-                                  for net in nets])
+                results['alignment'].append([net.measure_alignment(images, precomputed=True, method='alignment', by_stride=by_stride)
+                                             for net in nets])
             
             if measure_delta_weights:
                 # Measure change in weights if requested
@@ -136,29 +107,6 @@
                 
             # note: the double use of measure_correlation is inefficient and could probably 
             # be precomputed once then operated on and appended differently for each term
-<<<<<<< HEAD
-            #if measure_avgcorr:
-            #    avgcorr.append([net.measure_correlation(images, precomputed=True, reduced=True) for net in nets])
-            
-            #if measure_fullcorr:
-            #    fullcorr.append([net.measure_correlation(images, precomputed=True, reduced=False) for net in nets])
-    
-    # create results dictionary
-    results = {
-        'loss': track_loss,
-        'accuracy': track_accuracy,
-    }
-    
-    # add optional analyses
-    if measure_alignment: 
-        results['alignment'] = condense_values(transpose_list(alignment))
-    if measure_delta_weights:
-        results['delta_weights'] = condense_values(transpose_list(delta_weights))
-    # if measure_avgcorr:
-    #     results['avgcorr'] = condense_values(transpose_list(avgcorr))
-    # if measure_fullcorr:
-    #     results['fullcorr'] = condense_values(transpose_list(fullcorr))
-=======
             if measure_avgcorr:
                 results['avgcorr'].append([net.measure_correlation(images, precomputed=True, reduced=True) for net in nets])
             
@@ -177,8 +125,7 @@
     for k in ['alignment', 'delta_weights', 'avgcorr', 'fullcorr']:
         if k not in results.keys(): continue
         results[k] = condense_values(transpose_list(results[k]))
->>>>>>> 519b5622
-
+        
     return results
 
 
@@ -533,10 +480,3 @@
     }
 
     return results
-
-
-
-<<<<<<< HEAD
-=======
-    return results
->>>>>>> 519b5622
