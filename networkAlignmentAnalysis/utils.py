from warnings import warn
import zipfile
import os
from typing import List
from contextlib import contextmanager
from functools import wraps
import math
from natsort import natsorted
import numpy as np
from scipy.linalg import null_space
from sklearn.decomposition import IncrementalPCA
import torch
from gitignore_parser import parse_gitignore


# -------------- context managers & decorators --------------
@contextmanager
def no_grad(no_grad=True):
    if no_grad:
        with torch.no_grad():
            yield
    else:
        yield


def test_nets(func):
    @wraps(func)
    def wrapper(nets, *args, **kwargs):
        # get original training mode and set to eval
        in_training_mode = [set_net_mode(net, training=False) for net in nets]

        # do decorated function
        func_outputs = func(nets, *args, **kwargs)

        # return networks to whatever mode they used to be in
        for train_mode, net in zip(in_training_mode, nets):
            set_net_mode(net, training=train_mode)

        # return decorated function outputs
        return func_outputs

    # return decorated function
    return wrapper


def train_nets(func):
    @wraps(func)
    def wrapper(nets, *args, **kwargs):
        # get original training mode and set to train
        in_training_mode = [set_net_mode(net, training=True) for net in nets]

        # do decorated function
        func_outputs = func(nets, *args, **kwargs)

        # return networks to whatever mode they used to be in
        for train_mode, net in zip(in_training_mode, nets):
            set_net_mode(net, training=train_mode)

        # return decorated function outputs
        return func_outputs

    # return decorated function
    return wrapper


def set_net_mode(net, training=True):
    """helper for setting mode of network and returning current mode"""
    # get current mode of network
    in_training_mode = net.training
    # set to training mode or evaluation mode
    if training:
        net.train()
    else:
        net.eval()
    # return original mode of network
    return in_training_mode


# ------- some other things -------
def get_device(obj):
    """simple method to get device of input tensor or nn.Module"""
    if isinstance(obj, torch.nn.Module):
        return next(obj.parameters()).device.type
    elif isinstance(obj, torch.Tensor):
        return "cuda" if obj.is_cuda else "cpu"
    else:
        raise ValueError("")


def check_iterable(val):
    """duck-type check if val is iterable"""
    try:
        _ = iter(val)
    except:
        return False
    else:
        return True


def remove_by_idx(input, idx, dim):
    """
    remove part of input indexed by idx on dim
    """
    idx_keep = [i for i in range(input.size(dim)) if i not in idx]
    return torch.index_select(input, dim, torch.tensor(idx_keep).to(input.device))


def get_eval_transform_by_cutoff(cutoff):
    """
    get method for transforming eigenvalues into a binary keep fraction

    will scale each eigenvector by 1 or 0 depending on whether that eigenvalue
    explains more than **cutoff** fraction of the variance

    returns a callable method
    """

    def eval_transform(evals):
        assert torch.all(evals >= 0), "found negative eigenvalues, doesn't work for 'cutoff' eval_transform"
        evals = evals / torch.sum(evals)
        return 1.0 * (evals > cutoff)

    return eval_transform


def fractional_histogram(*args, **kwargs):
    """wrapper of np.histogram() with relative counts instead of total or density"""
    counts, bins = np.histogram(*args, **kwargs)
    counts = counts / np.sum(counts)
    return counts, bins


def edge2center(edges):
    """from a list of edges of bins (e.g. for torch.histogram()), return the centers between the edges"""
    assert edges.ndim == 1, "edges must be a 1-d array"
    return edges[:-1] + np.diff(edges) / 2


def smartcorr(input):
    """
    Performs torch corrcoef on the input data but sets each pair-wise correlation coefficent
    to 0 where the activity has no variance (var=0) for a particular dimension (replaces nans with zeros)sss
    """
    idx_zeros = torch.var(input, dim=1) == 0
    cc = torch.corrcoef(input)
    cc[idx_zeros, :] = 0
    cc[:, idx_zeros] = 0
    return cc


def batch_cov(input, centered=True, correction=True):
    """
    Performs batched covariance on input data of shape (batch, dim, samples) or (dim, samples)

    Where the resulting batch covariance matrix has shape (batch, dim, dim) or (dim, dim)
    and bcov[i] = torch.cov(input[i]) if input.ndim==3

    if centered=True (default) will subtract the means first

    if correction=True, will use */(N-1) otherwise will use */N
    """
    assert (input.ndim == 2) or (input.ndim == 3), "input must be a 2D or 3D tensor"
    assert isinstance(correction, bool), "correction must be a boolean variable"

    # check if batch dimension was provided
    no_batch = input.ndim == 2

    # add an empty batch dimension if not provided
    if no_batch:
        input = input.unsqueeze(0)

    # measure number of samples of each input matrix
    S = input.size(2)

    # subtract mean if doing centered covariance
    if centered:
        input = input - input.mean(dim=2, keepdim=True)

    # measure covariance of each input matrix
    bcov = torch.bmm(input, input.transpose(1, 2))

    # correct for number of samples
    bcov /= S - 1.0 * correction

    # remove empty batch dimension if not provided
    if no_batch:
        bcov = bcov.squeeze(0)

    return bcov


def smart_pca(input, centered=True, use_rank=True, correction=True):
    """
    smart algorithm for pca optimized for speed

    input should either have shape (batch, dim, samples) or (dim, samples)
    if dim > samples, will use svd and if samples < dim will use covariance/eigh method

    will center data when centered=True

    if it fails, will fall back on performing sklearns IncrementalPCA whenever forcetry=True
    """
    assert (input.ndim == 2) or (input.ndim == 3), "input should be a matrix or batched matrices"
    assert isinstance(correction, bool), "correction should be a boolean"

    if input.ndim == 2:
        no_batch = True
        input = input.unsqueeze(0)  # create batch dimension for uniform code
    else:
        no_batch = False

    _, D, S = input.size()
    if D > S:
        # if more dimensions than samples, it's more efficient to run svd
        v, w, _ = named_transpose([torch.linalg.svd(inp) for inp in input])
        # convert singular values to eigenvalues
        w = [ww**2 / (S - 1.0 * correction) for ww in w]
        # append zeros because svd returns w in R**k where k = min(D, S)
        w = [torch.concatenate((ww, torch.zeros(D - S))) for ww in w]

    else:
        # if more samples than dimensions, it's more efficient to run eigh
        bcov = batch_cov(input, centered=centered, correction=correction)
        w, v = named_transpose([eigendecomposition(C, use_rank=use_rank) for C in bcov])

    # return to stacked tensor across batch dimension
    w = torch.stack(w)
    v = torch.stack(v)

    # if no batch originally provided, squeeze out batch dimension
    if no_batch:
        w = w.squeeze(0)
        v = v.squeeze(0)

    # return eigenvalues and eigenvectors
    return w, v


def eigendecomposition(C, use_rank=True):
    """
    helper for getting eigenvalues and eigenvectors of covariance matrix

    will measure eigenvalues and eigenvectors with torch.linalg.eigh()
    the output will be sorted from highest to lowest eigenvalue (& eigenvector)

    if use_rank=True, will measure the rank of the covariance matrix and zero
    out any eigenvalues beyond the rank (that are usually nonzero numerical errors)
    """
    try:
        # measure eigenvalues and eigenvectors
        w, v = torch.linalg.eigh(C)

    except torch._C._LinAlgError as error:
        # this happens if the algorithm failed to converge
        # try with sklearn's incrementalPCA algorithm
        return sklearn_pca(C, use_rank=use_rank)

    except Exception as error:
        # if any other exception, raise it
        raise error

    # sort by eigenvalue from highest to lowest
    w_idx = torch.argsort(-w)
    w = w[w_idx]
    v = v[:, w_idx]

    # iff use_rank=True, will set eigenvalues to 0 for probable numerical errors
    if use_rank:
        crank = torch.linalg.matrix_rank(C)  # measure rank of covariance
        w[crank:] = 0  # set eigenvalues beyond rank to 0

    # return eigenvalues and eigenvectors
    return w, v


def sklearn_pca(input, use_rank=True, rank=None):
    """
    sklearn incrementalPCA algorithm serving as a replacement for eigh when it fails

    input should be a tensor with shape (num_samples, num_features) or it can be a
    covariance matrix with (num_features, num_features)

    if use_rank=True, will set num_components to the rank of input and then fill out the
    rest of the components with random orthogonal components in the null space of the true
    components and set the eigenvalues to 0

    if use_rank=False, will attempt to fit all the components
    if rank is not None, will attempt to fit #=rank components without measuring the rank directly
    (will ignore "rank" if use_rank=False)

    returns w, v where w is eigenvalues and v is eigenvectors sorted from highest to lowest
    """
    # dimension
    num_samples, num_features = input.shape

    # measure rank (or set to None)
    rank = None if not use_rank else (rank if rank is not None else fast_rank(input))

    # create and fit IncrementalPCA object on input data
    ipca = IncrementalPCA(n_components=rank).fit(input)

    # eigenvectors are the components
    v = ipca.components_

    # eigenvalues are the scaled singular values
    w = ipca.singular_values_**2 / num_samples

    # if v is a subspace of input (e.g. not a full basis, fill it out)
    if v.shape[0] < num_features:
        msg = "adding this because I think it should always be true, and if not I want to find out"
        assert w.shape[0] == v.shape[0], msg
        v_kernel = null_space(v).T
        v = np.vstack((v, v_kernel))
        w = np.concatenate((w, np.zeros(v_kernel.shape[0])))

    return torch.tensor(w, dtype=torch.float), torch.tensor(v, dtype=torch.float).T


def fast_rank(input):
    """uses transpose to speed up rank computation, otherwise normal"""
    if input.size(-2) < input.size(-1):
        input = torch.transpose(input, -2, -1)
    return int(torch.linalg.matrix_rank(input))


# ------------------ alignment functions ----------------------
def alignment(input, weight, method="alignment", relative=True):
    """
    measure alignment (proportion variance explained) between **input** and **weight**

    computes the rayleigh quotient between each weight vector in **weight** and the **input** fed
    into **weight**. Typically, **input** is the output in Layer L-1 and **weight** is from Layer L

    the output is normalized by the total variance in output of layer L-1 to measure the proportion
    of variance of in **input** is explained by a projection onto node's weights in **weight**

    args
    ----
        input: (batch, neurons) torch tensor
            - represents input activity being fed in to network weight layer
        weight: (num_out, num_in) torch tensor
            - represents weights multiplied by input layer
        method: string, default='alignment'
            - which method to use to measure structure in **input**
            - if 'alignment', uses covariance matrix of **input**
            - if 'similarity', uses correlation matrix of **input**
        relative: bool, default=True,
            - if True, will measure relative RQ (divide by sum of eigenvalues)

    returns
    -------
        alignment: (num_out, ) torch tensor
            - proportion of variance explained by projection of **input** onto each **weight** vector
    """
    assert method == "alignment" or method == "similarity", "method must be set to either 'alignment' or 'similarity' (or None, default is alignment)"
    if method == "alignment":
        cc = torch.cov(input.T)
    elif method == "similarity":
        cc = smartcorr(input.T)
    else:
        raise ValueError(f"did not recognize method ({method}), must be 'alignment' or 'similarity'")
    # Compute rayleigh quotient
    rq = torch.sum(torch.matmul(weight, cc) * weight, axis=1) / torch.sum(weight * weight, axis=1)
    if relative:
        # proportion of variance explained by a projection of the input onto each weight
        return rq / torch.trace(cc)
    # variance explained by a projection of the input onto each weight
    return rq


@torch.no_grad()
def expected_alignment_distribution(eigenvalues, relative=True, valid_rotation=True, bins=11, num_tests=100):
    """
    for a set of eigenvalues, measure the expected distribution given aligned weights

    relative determines whether to normalize by sum of eigenvalues
    valid_rotation determines whether we create orthonormal rotation matrices (for True)
    or just normally distributed weights with the expected variance (for False)
    bins works like histogram bins
    num_tests determines how many tests to do (it's actually num_tests*len(eigenvalues))
    """
    # otherwise, randomly sample using eigenvalue as weighted average
    N = len(eigenvalues)
    if relative:
        eigenvalues /= eigenvalues.sum()
    eigenvalues = eigenvalues.view(-1, 1).expand(-1, N * num_tests)
    if valid_rotation:
        mixing = [torch.linalg.qr(torch.normal(0, 1 / math.sqrt(N), (N, N)))[0].T for _ in range(num_tests)]
        coefficients = torch.concatenate(mixing, axis=1) ** 2
    else:
        coefficients = torch.normal(0, 1 / math.sqrt(N), (N, N * num_tests)) ** 2
    coefficients = coefficients.to(get_device(eigenvalues))
    weights = eigenvalues * coefficients
    alignment = torch.mean(eigenvalues * weights, dim=0) / weights.sum(dim=0)
    counts, bins = torch.histogram(alignment.cpu(), bins=bins, density=True)
    centers = edge2center(bins)
    return counts, bins, centers


def get_maximum_strides(h_input, w_input, layer):
    h_max = int(np.floor((h_input + 2 * layer.padding[0] - layer.dilation[0] * (layer.kernel_size[0] - 1) - 1) / layer.stride[0] + 1))
    w_max = int(np.floor((w_input + 2 * layer.padding[1] - layer.dilation[1] * (layer.kernel_size[1] - 1) - 1) / layer.stride[1] + 1))
    return h_max, w_max


def get_unfold_params(layer):
    return dict(stride=layer.stride, padding=layer.padding, dilation=layer.dilation)


def avg_value_by_layer(full):
    """
    return average value per layer across training

    **full** is a list of lists where the outer list is each snapshot through training or
    minibatch etc and each inner list is the value for each node in the network across layers
    of a particular measurement

    For example:
    num_epochs = 1000
    nodes_per_layer = [50, 40, 30, 20]
    len(full) == 1000
    len(full[i]) == 4 ... for all i
    [f.shape for f in full[i]] = [50, 40, 30, 20] ... for all i

    this method will return a tensor of size (num_layers, num_epochs) of the average value (for
    whatever value is in **full**) for each list/list
    """
    num_epochs = len(full)
    num_layers = len(full[0])
    avg_full = torch.zeros((num_layers, num_epochs))
    for layer in range(num_layers):
        avg_full[layer, :] = torch.tensor([torch.mean(f[layer]) for f in full])
    return avg_full.cpu()


def value_by_layer(full: List[List[torch.Tensor]], layer: int) -> torch.Tensor:
    """
    return all value measurements for a particular layer from **full**

    **full** is a list of lists where the outer list is each snapshot through training or
    minibatch etc and each inner list is the value for each node in the network across layers

    this method will return just the part of **full** corresponding to the layer indexed
    by **layer** as a tensor of shape (num_epochs, num_nodes)

    see ``avg_value_by_layer`` for a little more explanation
    """
    return torch.cat([f[layer].view(1, -1) for f in full], dim=0).cpu()


def condense_values(full: List[List[List[torch.Tensor]]]) -> List[torch.Tensor]:
    """
    condense List[List[List[Tensor]]] representing some value measured across networks, batches, and layers, for each node in the layer

    returns list of #=num_layers tensors, where each tensor has shape (num_networks, num_batches, num_nodes_per_layer)

    full should be a list of list of lists
    the first list should have length = number of networks
    the second list should have length = number of batches
    the third list should have length = number of layers in the network (this has to be the same for each network!)
    the tensor should have shape = number of nodes in this layer (also must be the same for each network) (or can be anything as long as consistent across layers)
    """
    num_layers = len(full[0][0])
    return [torch.stack([value_by_layer(value, layer) for value in full]) for layer in range(num_layers)]


def transpose_list(list_of_lists):
    """helper function for transposing the order of a list of lists"""
    return list(map(list, zip(*list_of_lists)))


def named_transpose(list_of_lists, reduction=None):
    """
    helper function for transposing lists without forcing the output to be a list like transpose_list

    for example, if list_of_lists contains 10 copies of lists that each have 3 iterable elements you
    want to name "A", "B", and "C", then write:
    A, B, C = named_transpose(list_of_lists)

    if reduction is used, it will be applied to each output, otherwise will make them lists
    """
    if reduction is not None:
        return map(reduction, zip(*list_of_lists))
    return map(list, zip(*list_of_lists))


def ptp(tensor, dim=None, keepdim=False):
    """
    simple method for measuring range of tensor on requested dimension or on all data
    """
    if dim is None:
        return tensor.max() - tensor.min()
    return tensor.max(dim, keepdim).values - tensor.min(dim, keepdim).values


def rms(tensor, dim=None, keepdim=False):
    """simple method for measuring root-mean-square on requested dimension or on all data in tensor"""
    if dim is None:
        return torch.sqrt(torch.mean(tensor**2))
    return torch.sqrt(torch.mean(tensor**2, dim=dim, keepdim=keepdim))


def compute_stats_by_type(tensor, num_types, dim, method="var"):
    """
    helper method for returning the mean and variance across a certain dimension
    where multiple types are concatenated on that dimension

    for example, suppose we trained 2 networks each with 3 sets of parameters
    and concatenated the loss in a tensor like [set1-loss-net1, set1-loss-net2, set2-loss-net1, ...]
    then this would contract across the nets from each set and return the mean and variance
    """
    num_on_dim = tensor.size(dim)
    num_per_type = int(num_on_dim / num_types)
    tensor_by_type = tensor.unsqueeze(dim)
    expand_shape = list(tensor_by_type.shape)
    expand_shape[dim + 1] = num_per_type
    expand_shape[dim] = num_types
    tensor_by_type = tensor_by_type.view(expand_shape)
    type_means = torch.mean(tensor_by_type, dim=dim + 1)
    if method == "var":
        type_dev = torch.var(tensor_by_type, dim=dim + 1)
    elif method == "std":
        type_dev = torch.std(tensor_by_type, dim=dim + 1)
    elif method == "se":
        type_dev = torch.std(tensor_by_type, dim=dim + 1) / np.sqrt(num_per_type)
    elif method == "range":
        type_dev = ptp(tensor_by_type, dim=dim + 1)
    else:
        raise ValueError(f"Method ({method}) not recognized.")

    return type_means, type_dev


def weighted_average(data, weights, dim, keepdim=False, ignore_nan=False):
    """
    take the weighted average of **data** on a certain dimension with **weights**

    weights should be a nonnegative vector that broadcasts into data
    avg = sum_i(data_i * weight_i, dim) / sum_i(weight_i, dim)

    if ignore_nan=True, (default=False), will ignore nans in weighted average
    """
    assert data.ndim == weights.ndim, "data and weights must have same number of dimensions"
    assert torch.all(weights[~torch.isnan(weights)] >= 0), "weights must be nonnegative"

    for d in dim if check_iterable(dim) else [dim]:
        assert data.size(d) == weights.size(
            d
        ), f"data and weights must have same size in averaging dimensions (data.size({d})={data.size(d)}, (weight.size({d})={weights.size(d)}))"

    # use normal sum if not ignore nan, otherwise use nansum
    sum = torch.nansum if ignore_nan else torch.sum

    # make sure nans are in the same place in weights and data for accurate division by total weight
    if ignore_nan:
        weights = weights.expand(data.size())
        weights = torch.masked_fill(weights, torch.isnan(data), torch.nan)

    # numerator & denominator of weighted average
    numerator = sum(data * weights, dim=dim, keepdim=keepdim)
    denominator = sum(weights, dim=dim, keepdim=keepdim)

    # return weighted average
    return numerator / denominator


def fgsm_attack(image, epsilon, data_grad, transform, sign):
    """update an image with fast-gradient sign method"""
    warn("fgsm_attack is only going to be in utils temporarily!", DeprecationWarning, stacklevel=2)
    # Collect the element-wise sign of the data gradient
    if sign:
        data_grad = data_grad.sign()
    else:
        data_grad = data_grad.clone()
    # Create the perturbed image by adjusting each pixel of the input image
    perturbed_image = image + epsilon * data_grad
    # Adding clipping to maintain [0,1] range
    perturbed_image = transform(perturbed_image)
    # Return the perturbed image
    return perturbed_image


def str2bool(str):
    if isinstance(str, bool):
        return str
    if str.lower() in ("true", "1"):
        return True
    elif str.lower() in ("false", "0"):
        return False
    else:
        raise TypeError("Boolean type expected")


def save_checkpoint(nets, optimizers, results, path):
    """
    Method for saving checkpoints for networks throughout training.
    """
    multi_model_ckpt = {f"model_state_dict_{i}": net.state_dict() for i, net in enumerate(nets)}
    multi_optimizer_ckpt = {f"optimizer_state_dict_{i}": opt.state_dict() for i, opt in enumerate(optimizers)}
    checkpoint = results | multi_model_ckpt | multi_optimizer_ckpt
    torch.save(checkpoint, path)


def load_checkpoints(nets, optimizers, device, path):
    """
    Method for loading presaved checkpoint during training.
    TODO: device handling for passing between gpu/cpu
    """

    if device == "cpu":
        checkpoint = torch.load(path, map_location=device)
    elif device == "cuda":
        checkpoint = torch.load(path)

    net_ids = natsorted([key for key in checkpoint if key.startswith("model_state_dict")])
    opt_ids = natsorted([key for key in checkpoint if key.startswith("optimizer_state_dict")])
    assert all(
        [oi.split("_")[-1] == ni.split("_")[-1] for oi, ni in zip(opt_ids, net_ids)]
    ), "nets and optimizers cannot be matched up from checkpoint"

    [net.load_state_dict(checkpoint.pop(net_id)) for net, net_id in zip(nets, net_ids)]
    [opt.load_state_dict(checkpoint.pop(opt_id)) for opt, opt_id in zip(optimizers, opt_ids)]

    if device == "cuda":
        [net.to(device) for net in nets]
    
    results = checkpoint

<<<<<<< HEAD
    return nets, optimizers, results
=======
    return nets, optimizers, checkpoint


def match_git(path):
    """simple method for determining if a path is a git-related file or directory"""
    if ".git" in path:
        return True
    return False


def compress_directory(output_path, directory_path=None):
    """send an entire directory to a zip file at output_path, using .gitignore and ignoring .git files"""
    if directory_path is None:
        # relative to utils -- this is the main repo path
        directory_path = os.path.dirname(os.path.abspath(__file__)) + "/.."

    # Parse .gitignore file
    gitignore_path = os.path.join(directory_path, ".gitignore")
    matches = parse_gitignore(gitignore_path)

    # Prepare list for copying files
    files_to_copy = []
    archive_names = []
    for dirpath, dirnames, files in os.walk(directory_path):
        if matches(dirpath) or match_git(dirpath):
            # clear any files from within this path
            dirnames[:] = []
        else:
            # Filter files based on .gitignore rules (and don't save any .git files)
            keep_files = [f for f in files if not matches(f) and not match_git(f)]
            # Make full path
            full_files = [os.path.join(dirpath, f) for f in keep_files]
            for file in full_files:
                # Add file to the copy list
                files_to_copy.append(file)
                archive_names.append(os.path.relpath(file, directory_path))

    # create zip file
    with zipfile.ZipFile(output_path, "w", zipfile.ZIP_DEFLATED) as zipf:
        # go through directory
        for file, name in zip(files_to_copy, archive_names):
            zipf.write(file, arcname=name)
>>>>>>> 6ff1471d
<|MERGE_RESOLUTION|>--- conflicted
+++ resolved
@@ -623,12 +623,7 @@
 
     if device == "cuda":
         [net.to(device) for net in nets]
-    
-    results = checkpoint
-
-<<<<<<< HEAD
-    return nets, optimizers, results
-=======
+
     return nets, optimizers, checkpoint
 
 
@@ -670,5 +665,4 @@
     with zipfile.ZipFile(output_path, "w", zipfile.ZIP_DEFLATED) as zipf:
         # go through directory
         for file, name in zip(files_to_copy, archive_names):
-            zipf.write(file, arcname=name)
->>>>>>> 6ff1471d
+            zipf.write(file, arcname=name)