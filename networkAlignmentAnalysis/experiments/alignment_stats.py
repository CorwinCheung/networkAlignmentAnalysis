<<<<<<< HEAD
=======
import os

>>>>>>> 519b5622
import matplotlib as mpl
import numpy as np
import torch
from matplotlib import pyplot as plt
from tqdm import tqdm

from .. import train
<<<<<<< HEAD
from ..utils import compute_stats_by_type, transpose_list, named_transpose, rms, str2bool
from ..datasets import get_dataset
from ..models.registry import get_model
=======
from ..datasets import get_dataset
from ..models.registry import get_model
from ..utils import (compute_stats_by_type, load_checkpoints, named_transpose,
                     rms, transpose_list)
>>>>>>> 519b5622
from .experiment import Experiment


class AlignmentStatistics(Experiment):
    def get_basename(self):
        return 'alignment_stats'
    
    def prepare_path(self):
        return [self.args.network, self.args.dataset, self.args.optimizer]
    
    def make_args(self, parser):
        """
        Method for adding experiment specific arguments to the argument parser
        """

        # Network & Dataset
        parser.add_argument('--network', type=str, default='MLP') # what base network architecture to use
        parser.add_argument('--dataset', type=str, default='MNIST') # what dataset to use
        parser.add_argument('--optimizer', type=str, default='Adam') # what optimizer to train with
<<<<<<< HEAD
        parser.add_argument('--batch-size', type=int, default=1024) # batch size to pass to DataLoader
=======
        parser.add_argument('--batch_size', type=int, default=1024) # batch size to pass to DataLoader

>>>>>>> 519b5622

        # default parameters
        parser.add_argument('--default-lr', type=float, default=1e-3) # default learning rate
        parser.add_argument('--default-dropout', type=float, default=0) # default dropout rate
        parser.add_argument('--default-wd', type=float, default=0) # default weight decay

        # progressive dropout parameters
        parser.add_argument('--num-drops', type=int, default=9, help='number of dropout fractions for progressive dropout')
        parser.add_argument('--dropout-by-layer', default=False, action='store_true', 
                            help='whether to do progressive dropout by layer or across all layers')
        
        # some metaparameters for the experiment
<<<<<<< HEAD
        parser.add_argument('--epochs', type=int, default=100, help='how many epochs to train the networks on')
        parser.add_argument('--replicates', type=int, default=5, help='how many replicates of networks to train') 
        parser.add_argument('--ignore-flag', default=False, action='store_true', help='if used, will omit flagged layers in analyses')
        parser.add_argument('--avg-corr', default=True, action='store_false', help='if used will not do the avg_corr methods') 
        parser.add_argument('--by-stride', default=True, type=str2bool, help='whether or not to analyze convolutional layers by stride')
        
=======
        parser.add_argument('--epochs', type=int, default=100) # how many rounds of training to do
        parser.add_argument('--replicates', type=int, default=5) # how many copies of identical networks to train
        parser.add_argument('--use-flag', default=False, action='store_true', help='if used, will include flagged layers in analyses')


        # checkpointing parameters
        parser.add_argument('--use_prev', default=False, action='store_true', help='if used, will pick up training off previous checkpoint')
        parser.add_argument('--save_ckpts', default=False, action='store_true', help='if used, will save checkpoints of models')

>>>>>>> 519b5622
        # return parser
        return parser
    
    def main(self):
        """
        main experiment loop
        
        create networks (this is where the specific experiment is determined)
        train and test networks
        do supplementary analyses
        """
        # load networks 
        nets, optimizers = self.load_networks()

        # load dataset
        dataset = get_dataset(self.args.dataset,
                              build=True,
                              transform_parameters=nets[0],
                              loader_parameters={'batch_size': self.args.batch_size},
                              device=self.args.device)

        # train networks
        train_results, test_results = self.train_networks(nets, optimizers, dataset)

        # do targeted dropout experiment
        print('performing targeted dropout...')
        dropout_parameters = dict(num_drops=self.args.num_drops, by_layer=self.args.dropout_by_layer)
        dropout_results = train.progressive_dropout(nets, dataset, alignment=test_results['alignment'], **dropout_parameters)

        # measure eigenfeatures
        print('measuring eigenfeatures...')
        beta, eigvals, eigvecs, class_betas = [], [], [], []
        for net in tqdm(nets):
            eigenfeatures = net.measure_eigenfeatures(dataset.test_loader, with_updates=False, by_stride=self.args.by_stride)
            beta_by_class = net.measure_class_eigenfeatures(dataset.test_loader, eigenfeatures[2], rms=False, with_updates=False, by_stride=self.args.by_stride)
            beta.append(eigenfeatures[0])
            eigvals.append(eigenfeatures[1])
            eigvecs.append(eigenfeatures[2])
            class_betas.append(beta_by_class)

        # we don't actually use the eigvecs for anything right now, eigvecs=eigvecs)    
        eigen_results = dict(beta=beta, eigvals=eigvals, class_betas=class_betas, class_names=dataset.test_loader.dataset.classes) 

        # do targeted dropout experiment
        print('performing targeted eigenvector dropout...')
        evec_dropout_parameters = dict(num_drops=self.args.num_drops, by_layer=self.args.dropout_by_layer, by_stride=self.args.by_stride)
        evec_dropout_results = train.eigenvector_dropout(nets, dataset, eigvals, eigvecs, **evec_dropout_parameters)
        
        # make full results dictionary
        results = dict(
            train_results=train_results,
            test_results=test_results,
            dropout_results=dropout_results,
            dropout_parameters=dropout_parameters,
            eigen_results=eigen_results,
            evec_dropout_results=evec_dropout_results,
            evec_dropout_parameters=evec_dropout_parameters,
        )    

        # return results and trained networks
        return results, nets


    def plot(self, results):
        """
        main plotting loop
        """
        self.plot_train_results(results['train_results'], 
                                results['test_results'])
        
        self.plot_dropout_results(results['dropout_results'], 
                                  results['dropout_parameters'], 
                                  dropout_type='nodes')
        
        self.plot_eigenfeatures(results['eigen_results'])

        self.plot_dropout_results(results['evec_dropout_results'], 
                                  results['evec_dropout_parameters'], 
                                  dropout_type='eigenvectors')

    # ----------------------------------------------
    # ------ methods for main experiment loop ------
    # ----------------------------------------------
    def load_networks(self):
        """
        method for loading networks

        depending on the experiment parameters (which comparison, which metaparams etc)
        this method will create multiple networks with requested parameters and return
        their optimizers and a params dictionary with the experiment parameters associated
        with each network
        """
        # get optimizer
        if self.args.optimizer == 'Adam':
            optim = torch.optim.Adam
        elif self.args.optimizer == 'SGD':
            optim = torch.optim.SGD
        else:
            raise ValueError(f"optimizer ({self.args.optimizer}) not recognized")

        # get network
        model_kwargs = dict(
            dataset=self.args.dataset,
            dropout=self.args.default_dropout,
            ignore_flag=self.args.ignore_flag,
        )
        
        if self.args.network == 'AlexNet' and self.args.dataset == 'MNIST':
            model_kwargs['num_classes'] = 10

        nets = [get_model(self.args.network, build=True, **model_kwargs)
                for _ in range(self.args.replicates)]

        nets = [net.to(self.device) for net in nets]
        
        optimizers = [optim(net.parameters(), 
                            lr=self.args.default_lr, 
                            weight_decay=self.args.default_wd)
                      for net in nets]
        
        return nets, optimizers


    def train_networks(self, nets, optimizers, dataset):
        """train and test networks"""
        # do training loop
        parameters = dict(
            train_set=True,
            num_epochs=self.args.epochs,
            alignment=True,
<<<<<<< HEAD
            delta_weights=False,
            average_correlation=False,
=======
            delta_weights=True,
            average_correlation=True,
>>>>>>> 519b5622
            full_correlation=False,
            by_stride=self.args.by_stride,
        )

        if self.args.use_prev & os.path.isfile(self.get_checkpoint_path()):
            nets, optimizers, results = load_checkpoints(nets,
                                                         optimizers,
                                                         self.args.device,
                                                         self.get_checkpoint_path())
            [net.train() for net in nets]
            parameters['num_complete'] = results['epoch'] + 1
            parameters['results'] = results
            print('loaded networks from previous checkpoint')

        if self.args.save_ckpts:
            parameters['save_checkpoints'] = (True, 1, self.get_checkpoint_path(), self.args.device)

        print('training networks...')
        train_results = train.train(nets, optimizers, dataset, **parameters)

        # do testing loop
        print('testing networks...')
        parameters['train_set'] = False
        test_results = train.test(nets, dataset, **parameters)

        return train_results, test_results

    # ----------------------------------------------
    # ------- methods for main plotting loop -------
    # ----------------------------------------------
    def plot_train_results(self, train_results, test_results):
        """
        plotting method for training trajectories and testing data
        """

        num_train_epochs = train_results['loss'].size(0)
        num_types = 1
        labels = [f"{self.args.network}"]

        print("getting statistics on run data...")
        alignment = torch.stack([torch.mean(align, dim=2) for align in train_results['alignment']])
        
        cmap = mpl.colormaps['tab10']

        train_loss_mean, train_loss_se = compute_stats_by_type(train_results['loss'], 
                                                                num_types=num_types, dim=1, method='se')
        train_acc_mean, train_acc_se = compute_stats_by_type(train_results['accuracy'],
                                                                num_types=num_types, dim=1, method='se')

        align_mean, align_se = compute_stats_by_type(alignment, num_types=num_types, dim=1, method='se')

        test_loss_mean, test_loss_se = compute_stats_by_type(torch.tensor(test_results['loss']),
                                                                num_types=num_types, dim=0, method='se')
        test_acc_mean, test_acc_se = compute_stats_by_type(torch.tensor(test_results['accuracy']),
                                                                num_types=num_types, dim=0, method='se')


        print("plotting run data...")
        xOffset = [-0.2, 0.2]
        get_x = lambda idx: [xOffset[0]+idx, xOffset[1]+idx]

        # Make Training and Testing Performance Figure
        alpha = 0.3
        figdim = 3
        figratio = 2
        width_ratios = [figdim, figdim/figratio, figdim, figdim/figratio]

        fig, ax = plt.subplots(1, 4, figsize=(sum(width_ratios), figdim), width_ratios=width_ratios, layout='constrained')

        # plot loss results fot training and testing
        for idx, label in enumerate(labels):
            cmn = train_loss_mean[:, idx]
            cse = train_loss_se[:, idx]
            tmn = test_loss_mean[idx]
            tse = test_loss_se[idx]

            ax[0].plot(range(num_train_epochs), cmn, color=cmap(idx), label=label)
            ax[0].fill_between(range(num_train_epochs), cmn+cse, cmn-cse, color=(cmap(idx), alpha))
            ax[1].plot(get_x(idx), [tmn]*2, color=cmap(idx), label=label, lw=4)
            ax[1].plot([idx, idx], [tmn-tse, tmn+tse], color=cmap(idx), lw=1.5)
            
        ax[0].set_xlabel('Training Epoch')
        ax[0].set_ylabel('Loss')
        ax[0].set_title('Training Loss')
        ax[0].set_ylim(0, None)
        ylims = ax[0].get_ylim()
        ax[1].set_xticks(range(num_types))
        ax[1].set_xticklabels(labels, rotation=45, ha='right', fontsize=8)
        ax[1].set_ylabel('Loss')
        ax[1].set_title('Testing')
        ax[1].set_xlim(-0.5, num_types-0.5)
        ax[1].set_ylim(ylims)

        # plot loss results fot training and testing
        for idx, label in enumerate(labels):
            cmn = train_acc_mean[:, idx]
            cse = train_acc_se[:, idx]
            tmn = test_acc_mean[idx]
            tse = test_acc_se[idx]

            ax[2].plot(range(num_train_epochs), cmn, color=cmap(idx), label=label)
            ax[2].fill_between(range(num_train_epochs), cmn+cse, cmn-cse, color=(cmap(idx), alpha))
            ax[3].plot(get_x(idx), [tmn]*2, color=cmap(idx), label=label, lw=4)
            ax[3].plot([idx, idx], [tmn-tse, tmn+tse], color=cmap(idx), lw=1.5)
            
        ax[2].set_xlabel('Training Epoch')
        ax[2].set_ylabel('Accuracy (%)')
        ax[2].set_title('Training Accuracy')
        ax[2].set_ylim(0, 100)
        ax[3].set_xticks(range(num_types))
        ax[3].set_xticklabels(labels, rotation=45, ha='right', fontsize=8)
        ax[3].set_ylabel('Accuracy (%)')
        ax[3].set_title('Testing')
        ax[3].set_xlim(-0.5, num_types-0.5)
        ax[3].set_ylim(0, 100)

        self.plot_ready('train_test_performance')

        # Make Alignment Figure
        num_layers = align_mean.size(0)
        fig, ax = plt.subplots(1, num_layers, figsize=(num_layers*figdim, figdim), layout='constrained', sharex=True)
        for idx, label in enumerate(labels):
            for layer in range(num_layers):
                cmn = align_mean[layer, idx] * 100
                cse = align_se[layer, idx] * 100
                ax[layer].plot(range(num_train_epochs), cmn, color=cmap(idx), label=label)
                ax[layer].fill_between(range(num_train_epochs), cmn+cse, cmn-cse, color=(cmap(idx), alpha))

        for layer in range(num_layers):
            ax[layer].set_ylim(0, None)
            ax[layer].set_xlabel('Training Epoch')
            ax[layer].set_ylabel('Alignment (%)')
            ax[layer].set_title(f"Layer {layer}")

        ax[0].legend(loc='lower right')

        self.plot_ready('train_alignment_by_layer')


    def plot_dropout_results(self, dropout_results, dropout_parameters, dropout_type='nodes'):
        num_types = 1
        labels = [f"{self.args.network} - dropout {dropout_type}"]
        cmap = mpl.colormaps['Set1']
        alpha = 0.3
        msize = 10
        figdim = 3

        num_layers = dropout_results['progdrop_loss_high'].size(2)
        names = ['From high', 'From low', 'Random']
        num_exp = len(names)
        dropout_fraction = dropout_results['dropout_fraction']
        by_layer = dropout_results['by_layer']
        extra_name = 'by_layer' if by_layer else 'all_layers'
        extra_name += dropout_type

        # Get statistics across each network type for progressive dropout experiment
        print("measuring statistics on dropout analysis...")
        loss_mean_high, loss_se_high = compute_stats_by_type(dropout_results['progdrop_loss_high'], 
                                                                num_types=num_types, dim=0, method='se')
        loss_mean_low, loss_se_low = compute_stats_by_type(dropout_results['progdrop_loss_low'], 
                                                                num_types=num_types, dim=0, method='se')
        loss_mean_rand, loss_se_rand = compute_stats_by_type(dropout_results['progdrop_loss_rand'], 
                                                                num_types=num_types, dim=0, method='se')

        acc_mean_high, acc_se_high = compute_stats_by_type(dropout_results['progdrop_acc_high'], 
                                                                num_types=num_types, dim=0, method='se')
        acc_mean_low, acc_se_low = compute_stats_by_type(dropout_results['progdrop_acc_low'], 
                                                                num_types=num_types, dim=0, method='se')
        acc_mean_rand, acc_se_rand = compute_stats_by_type(dropout_results['progdrop_acc_rand'], 
                                                                num_types=num_types, dim=0, method='se')

        # Contract into lists for looping through to plot
        loss_mean = [loss_mean_high, loss_mean_low, loss_mean_rand]
        loss_se = [loss_se_high, loss_se_low, loss_se_rand]
        acc_mean = [acc_mean_high, acc_mean_low, acc_mean_rand]
        acc_se = [acc_se_high, acc_se_low, acc_se_rand]


        print("plotting dropout results...")
        # Plot Loss for progressive dropout experiment
        fig, ax = plt.subplots(num_layers, num_types, figsize=(num_types*figdim, num_layers*figdim), sharex=True, sharey=True, layout='constrained')
        ax = np.reshape(ax, (num_layers, num_types))

        for idx, label in enumerate(labels):
            for layer in range(num_layers):
                for iexp, name in enumerate(names):
                    cmn = loss_mean[iexp][idx, :, layer]
                    cse = loss_se[iexp][idx, :, layer]
                    ax[layer, idx].plot(dropout_fraction, cmn, color=cmap(iexp), marker='.', markersize=msize, label=name)
                    ax[layer, idx].fill_between(dropout_fraction, cmn+cse, cmn-cse, color=(cmap(iexp), alpha))
            
                if layer==0:
                    ax[layer, idx].set_title(label)

                if layer==num_layers-1:
                    ax[layer, idx].set_xlabel('Dropout Fraction')
                    ax[layer, idx].set_xlim(0, 1)
                
                if idx==0:
                    ax[layer, idx].set_ylabel('Loss w/ Dropout')

                if iexp==num_exp-1:
                    ax[layer, idx].legend(loc='best')
        
        self.plot_ready('prog_dropout_'+extra_name+'_loss')


        fig, ax = plt.subplots(num_layers, num_types, figsize=(num_types*figdim, num_layers*figdim), sharex=True, sharey=True, layout='constrained')
        ax = np.reshape(ax, (num_layers, num_types))

        for idx, label in enumerate(labels):
            for layer in range(num_layers):
                for iexp, name in enumerate(names):
                    cmn = acc_mean[iexp][idx, :, layer]
                    cse = acc_se[iexp][idx, :, layer]
                    ax[layer, idx].plot(dropout_fraction, cmn, color=cmap(iexp), marker='.', markersize=msize, label=name)
                    ax[layer, idx].fill_between(dropout_fraction, cmn+cse, cmn-cse, color=(cmap(iexp), alpha))

                ax[layer, idx].set_ylim(0, 100)

                if layer==0:
                    ax[layer, idx].set_title(label)

                if layer==num_layers-1:
                    ax[layer, idx].set_xlabel('Dropout Fraction')
                    ax[layer, idx].set_xlim(0, 1)
                
                if idx==0:
                    ax[layer, idx].set_ylabel('Accuracy w/ Dropout')

                if iexp==num_exp-1:
                    ax[layer, idx].legend(loc='best')
        
        self.plot_ready('prog_dropout_'+extra_name+'_accuracy')


    def plot_eigenfeatures(self, results):
        """method for plotting results related to eigen-analysis"""
        beta, eigvals, class_betas, class_names = results['beta'], results['eigvals'], results['class_betas'], results['class_names']
        beta = [[torch.abs(b) for b in net_beta] for net_beta in beta]
        class_betas = [[rms(cb, dim=2) for cb in net_class_beta] for net_class_beta in class_betas]

        num_types = 1
        labels = [f"{self.args.network}"]
        cmap = mpl.colormaps['tab10']
        class_cmap = mpl.colormaps['viridis'].resampled(len(class_names))

        print("measuring statistics of eigenfeature analyses...")

        # shape wrangling
        beta = [torch.stack(b) for b in transpose_list(beta)]
        eigvals = [torch.stack(ev) for ev in transpose_list(eigvals)]
        class_betas = [torch.stack(cb) for cb in transpose_list(class_betas)]

        # normalize to relative values
        beta = [b / b.sum(dim=2, keepdim=True) for b in beta]
        eigvals = [ev / ev.sum(dim=1, keepdim=True) for ev in eigvals]
        class_betas = [cb / cb.sum(dim=2, keepdim=True) for cb in class_betas]


        # reuse these a few times
        statprms = lambda method: dict(num_types=num_types, dim=0, method=method)

        # get mean and variance eigenvalues for each layer for each network type
        mean_evals, var_evals = named_transpose([compute_stats_by_type(ev, **statprms('var')) for ev in eigvals])

        # get sorted betas (sorted within each neuron)
        sorted_beta = [torch.sort(b, descending=True, dim=2).values for b in beta]

        # get mean / se beta for each layer for each network type
        mean_beta, se_beta = named_transpose([compute_stats_by_type(b, **statprms('var')) for b in beta])
        mean_sorted, se_sorted = named_transpose([compute_stats_by_type(b, **statprms('var')) for b in sorted_beta])
        mean_class_beta, se_class_beta = named_transpose([compute_stats_by_type(cb, **statprms('var')) for cb in class_betas])

        print("plotting eigenfeature results...")
        figdim = 3
        alpha = 0.3
        num_layers = len(mean_beta)
        fig, ax = plt.subplots(2, num_layers, figsize=(num_layers*figdim, figdim*2), layout='constrained')

        for layer in range(num_layers):
            num_input = mean_evals[layer].size(1)
            num_nodes = mean_beta[layer].size(1)
            for idx, label in enumerate(labels):
                mn_ev = mean_evals[layer][idx]
                se_ev = var_evals[layer][idx]
                mn_beta = torch.mean(mean_beta[layer][idx], dim=0)
                se_beta = torch.std(mean_beta[layer][idx], dim=0) / np.sqrt(num_nodes)
                mn_sort = torch.mean(mean_sorted[layer][idx], dim=0)
                se_sort = torch.std(mean_sorted[layer][idx], dim=0) / np.sqrt(num_nodes)
                ax[0, layer].plot(range(num_input), mn_ev, color=cmap(idx), linestyle='--', label='eigvals' if idx==0 else None)
                ax[0, layer].plot(range(num_input), mn_beta, color=cmap(idx), label=label)
                ax[0, layer].fill_between(range(num_input), mn_beta+se_beta, mn_beta-se_beta, color=(cmap(idx), alpha))
                ax[1, layer].plot(range(num_input), mn_sort, color=cmap(idx), label=label)
                ax[1, layer].fill_between(range(num_input), mn_sort+se_sort, mn_sort-se_sort, color=(cmap(idx), alpha))
                
                ax[0, layer].set_xscale('log')
                ax[1, layer].set_xscale('log')
                ax[0, layer].set_xlabel('Input Dimension')
                ax[1, layer].set_xlabel('Sorted Input Dim')
                ax[0, layer].set_ylabel('Relative Eigval & Beta')
                ax[1, layer].set_ylabel('Relative Beta (Sorted)')
                ax[0, layer].set_title(f"Layer {layer}")
                ax[1, layer].set_title(f"Layer {layer}")

                if layer==num_layers-1:
                    ax[0, layer].legend(loc='best')
                    ax[1, layer].legend(loc='best')

        self.plot_ready('eigenfeatures')


        fig, ax = plt.subplots(1, num_layers, figsize=(num_layers*figdim, figdim), layout='constrained')

        for layer in range(num_layers):
            num_input = mean_evals[layer].size(1)
            num_nodes = mean_beta[layer].size(1)
            for idx, label in enumerate(labels):
                mn_ev = mean_evals[layer][idx]
                se_ev = var_evals[layer][idx]
                mn_beta = torch.mean(mean_beta[layer][idx], dim=0)
                se_beta = torch.std(mean_beta[layer][idx], dim=0) / np.sqrt(num_nodes)
                mn_sort = torch.mean(mean_sorted[layer][idx], dim=0)
                se_sort = torch.std(mean_sorted[layer][idx], dim=0) / np.sqrt(num_nodes)
                ax[layer].plot(range(num_input), mn_ev, color=cmap(idx), linestyle='--', label='eigvals' if idx==0 else None)
                ax[layer].plot(range(num_input), mn_beta, color=cmap(idx), label=label)
                ax[layer].fill_between(range(num_input), mn_beta+se_beta, mn_beta-se_beta, color=(cmap(idx), alpha))

                ax[layer].set_xscale('log')
                ax[layer].set_yscale('log')
                ax[layer].set_xlabel('Input Dimension')
                ax[layer].set_ylabel('Relative Eigval & Beta')
                ax[layer].set_title(f"Layer {layer}")

                if layer==num_layers-1:
                    ax[layer].legend(loc='best')

        self.plot_ready('eigenfeatures_loglog')


        fig, ax = plt.subplots(2, num_layers, figsize=(num_layers*figdim, figdim*2), layout='constrained')
        for layer in range(num_layers):
            num_input = mean_evals[layer].size(1)
            for idx, label in enumerate(labels):
                mn_ev = mean_evals[layer][idx]
                se_ev = var_evals[layer][idx]
                # plot eigenvalues of each eigenvector
                ax[0, layer].plot(range(num_input), mn_ev, color=cmap(idx), linestyle='--', label='eigvals' if idx==0 else None)
                ax[1, layer].plot(range(num_input), mn_ev, color=cmap(idx), linestyle='--', label='eigvals' if idx==0 else None)

                for idx_class, class_name in enumerate(class_names):
                    mn_data = mean_class_beta[layer][idx][idx_class]
                    se_data = se_class_beta[layer][idx][idx_class]
                    ax[0, layer].plot(range(num_input), mn_data, color=class_cmap(idx_class), label=class_name)
                    ax[0, layer].fill_between(range(num_input), mn_data+se_data, mn_data-se_data, color=(class_cmap(idx_class), alpha))
                    ax[1, layer].plot(range(num_input), mn_data, color=class_cmap(idx_class), label=class_name)
                    ax[1, layer].fill_between(range(num_input), mn_data+se_data, mn_data-se_data, color=(class_cmap(idx_class), alpha))
                
                ax[0, layer].set_xscale('log')
                ax[1, layer].set_xscale('log')
                ax[1, layer].set_yscale('log')
                ax[0, layer].set_xlabel('Input Dimension')
                ax[1, layer].set_xlabel('Sorted Input Dim')
                ax[0, layer].set_ylabel('Relative Eigval & Class Loading (RMS)')
                ax[1, layer].set_ylabel('Relative Class Loading (RMS)')
                ax[0, layer].set_title(f"Layer {layer}")
                ax[1, layer].set_title(f"Layer {layer}")

                if layer==num_layers-1:
                    ax[0, layer].legend(loc='best', fontsize=8)
                    ax[1, layer].legend(loc='best', fontsize=8)

        self.plot_ready('class_eigenfeatures')


        <|MERGE_RESOLUTION|>--- conflicted
+++ resolved
@@ -1,8 +1,5 @@
-<<<<<<< HEAD
-=======
 import os
 
->>>>>>> 519b5622
 import matplotlib as mpl
 import numpy as np
 import torch
@@ -10,16 +7,15 @@
 from tqdm import tqdm
 
 from .. import train
-<<<<<<< HEAD
-from ..utils import compute_stats_by_type, transpose_list, named_transpose, rms, str2bool
 from ..datasets import get_dataset
 from ..models.registry import get_model
-=======
-from ..datasets import get_dataset
-from ..models.registry import get_model
-from ..utils import (compute_stats_by_type, load_checkpoints, named_transpose,
-                     rms, transpose_list)
->>>>>>> 519b5622
+from ..utils import (compute_stats_by_type, 
+                     load_checkpoints, 
+                     named_transpose,
+                     rms, 
+                     transpose_list,
+                     str2bool,
+                     rms)
 from .experiment import Experiment
 
 
@@ -39,12 +35,7 @@
         parser.add_argument('--network', type=str, default='MLP') # what base network architecture to use
         parser.add_argument('--dataset', type=str, default='MNIST') # what dataset to use
         parser.add_argument('--optimizer', type=str, default='Adam') # what optimizer to train with
-<<<<<<< HEAD
         parser.add_argument('--batch-size', type=int, default=1024) # batch size to pass to DataLoader
-=======
-        parser.add_argument('--batch_size', type=int, default=1024) # batch size to pass to DataLoader
-
->>>>>>> 519b5622
 
         # default parameters
         parser.add_argument('--default-lr', type=float, default=1e-3) # default learning rate
@@ -57,24 +48,16 @@
                             help='whether to do progressive dropout by layer or across all layers')
         
         # some metaparameters for the experiment
-<<<<<<< HEAD
         parser.add_argument('--epochs', type=int, default=100, help='how many epochs to train the networks on')
         parser.add_argument('--replicates', type=int, default=5, help='how many replicates of networks to train') 
         parser.add_argument('--ignore-flag', default=False, action='store_true', help='if used, will omit flagged layers in analyses')
         parser.add_argument('--avg-corr', default=True, action='store_false', help='if used will not do the avg_corr methods') 
         parser.add_argument('--by-stride', default=True, type=str2bool, help='whether or not to analyze convolutional layers by stride')
-        
-=======
-        parser.add_argument('--epochs', type=int, default=100) # how many rounds of training to do
-        parser.add_argument('--replicates', type=int, default=5) # how many copies of identical networks to train
-        parser.add_argument('--use-flag', default=False, action='store_true', help='if used, will include flagged layers in analyses')
-
 
         # checkpointing parameters
         parser.add_argument('--use_prev', default=False, action='store_true', help='if used, will pick up training off previous checkpoint')
         parser.add_argument('--save_ckpts', default=False, action='store_true', help='if used, will save checkpoints of models')
 
->>>>>>> 519b5622
         # return parser
         return parser
     
@@ -174,20 +157,9 @@
             optim = torch.optim.SGD
         else:
             raise ValueError(f"optimizer ({self.args.optimizer}) not recognized")
-
-        # get network
-        model_kwargs = dict(
-            dataset=self.args.dataset,
-            dropout=self.args.default_dropout,
-            ignore_flag=self.args.ignore_flag,
-        )
-        
-        if self.args.network == 'AlexNet' and self.args.dataset == 'MNIST':
-            model_kwargs['num_classes'] = 10
-
-        nets = [get_model(self.args.network, build=True, **model_kwargs)
+        
+        nets = [get_model(self.args.network, build=True, dataset=self.args.dataset, dropout=self.args.default_dropout, ignore_flag=not(self.args.use_flag))
                 for _ in range(self.args.replicates)]
-
         nets = [net.to(self.device) for net in nets]
         
         optimizers = [optim(net.parameters(), 
@@ -205,13 +177,8 @@
             train_set=True,
             num_epochs=self.args.epochs,
             alignment=True,
-<<<<<<< HEAD
             delta_weights=False,
             average_correlation=False,
-=======
-            delta_weights=True,
-            average_correlation=True,
->>>>>>> 519b5622
             full_correlation=False,
             by_stride=self.args.by_stride,
         )
@@ -221,7 +188,9 @@
                                                          optimizers,
                                                          self.args.device,
                                                          self.get_checkpoint_path())
-            [net.train() for net in nets]
+            for net in nets:
+                net.train()
+                
             parameters['num_complete'] = results['epoch'] + 1
             parameters['results'] = results
             print('loaded networks from previous checkpoint')
